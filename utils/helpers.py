--- conflicted
+++ resolved
@@ -105,19 +105,8 @@
 
     if solver == 'gmres':
         linear_solver = (lambda A, b: scipy.sparse.linalg.gmres(A, b,
-<<<<<<< HEAD
-                                                                rtol=1e-10,
-                                                                M=prec)[0])
-        # def gmres_with_info(A, b):
-        #     counter = gmres_counter()
-        #     result, info = scipy.sparse.linalg.gmres(A, b, M=prec, callback=counter)
-        #     # prec_name = "with_prec" if prec is not None else "no_prec"
-        #     print(counter.niter)
-        #     return result
-        # linear_solver = gmres_with_info
-=======
-                                                                rtol=1e-6, M=prec)[0])
->>>>>>> 1b0c801e
+                                                                rtol=1e-10, M=prec)[0])
+
     elif solver == 'direct-sparse':
         linear_solver = scipy.sparse.linalg.spsolve
     elif solver == 'direct':
